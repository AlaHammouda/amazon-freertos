/*  pthread.h
 *
 *  Written by Joel Sherrill <joel@OARcorp.com>.
 *
 *  COPYRIGHT (c) 1989-2013.
 *  On-Line Applications Research Corporation (OAR).
 *
 *  Permission to use, copy, modify, and distribute this software for any
 *  purpose without fee is hereby granted, provided that this entire notice
 *  is included in all copies of any software which is or includes a copy
 *  or modification of this software.
 *
 *  THIS SOFTWARE IS BEING PROVIDED "AS IS", WITHOUT ANY EXPRESS OR IMPLIED
 *  WARRANTY.  IN PARTICULAR,  THE AUTHOR MAKES NO REPRESENTATION
 *  OR WARRANTY OF ANY KIND CONCERNING THE MERCHANTABILITY OF THIS
 *  SOFTWARE OR ITS FITNESS FOR ANY PARTICULAR PURPOSE.
 *
 *  $Id$
 */

#ifndef __PTHREAD_h
#define __PTHREAD_h

#ifdef __cplusplus
extern "C" {
#endif

#include <unistd.h>

#if defined(_POSIX_THREADS)

#include <sys/types.h>
#include <time.h>
#include <sys/sched.h>
#include <sys/cdefs.h>

struct _pthread_cleanup_context {
  void (*_routine)(void *);
  void *_arg;
  int _canceltype;
  struct _pthread_cleanup_context *_previous;
};

/* Register Fork Handlers */
int	_EXFUN(pthread_atfork,(void (*prepare)(void), void (*parent)(void),
                   void (*child)(void)));
          
/* Mutex Initialization Attributes, P1003.1c/Draft 10, p. 81 */

int	_EXFUN(pthread_mutexattr_init, (pthread_mutexattr_t *__attr));
int	_EXFUN(pthread_mutexattr_destroy, (pthread_mutexattr_t *__attr));
int	_EXFUN(pthread_mutexattr_getpshared,
		(_CONST pthread_mutexattr_t *__attr, int  *__pshared));
int	_EXFUN(pthread_mutexattr_setpshared,
		(pthread_mutexattr_t *__attr, int __pshared));

#if defined(_UNIX98_THREAD_MUTEX_ATTRIBUTES)

/* Single UNIX Specification 2 Mutex Attributes types */

int _EXFUN(pthread_mutexattr_gettype,
		(_CONST pthread_mutexattr_t *__attr, int *__kind));
int _EXFUN(pthread_mutexattr_settype,
		(pthread_mutexattr_t *__attr, int __kind));

#endif

/* Initializing and Destroying a Mutex, P1003.1c/Draft 10, p. 87 */

int	_EXFUN(pthread_mutex_init,
	(pthread_mutex_t *__mutex, _CONST pthread_mutexattr_t *__attr));
int	_EXFUN(pthread_mutex_destroy, (pthread_mutex_t *__mutex));

/* This is used to statically initialize a pthread_mutex_t. Example:
  
    pthread_mutex_t mutex = PTHREAD_MUTEX_INITIALIZER;
 */

#ifndef PTHREAD_MUTEX_INITIALIZER
#define PTHREAD_MUTEX_INITIALIZER  ((pthread_mutex_t) 0xFFFFFFFF)
#endif

/*  Locking and Unlocking a Mutex, P1003.1c/Draft 10, p. 93
    NOTE: P1003.4b/D8 adds pthread_mutex_timedlock(), p. 29 */

int	_EXFUN(pthread_mutex_lock, (pthread_mutex_t *__mutex));
int	_EXFUN(pthread_mutex_trylock, (pthread_mutex_t *__mutex));
int	_EXFUN(pthread_mutex_unlock, (pthread_mutex_t *__mutex));

#if defined(_POSIX_TIMEOUTS)

int	_EXFUN(pthread_mutex_timedlock,
	(pthread_mutex_t *__mutex, _CONST struct timespec *__timeout));

#endif /* _POSIX_TIMEOUTS */

/* Condition Variable Initialization Attributes, P1003.1c/Draft 10, p. 96 */
 
int	_EXFUN(pthread_condattr_init, (pthread_condattr_t *__attr));
int	_EXFUN(pthread_condattr_destroy, (pthread_condattr_t *__attr));
int	_EXFUN(pthread_condattr_getpshared,
		(_CONST pthread_condattr_t *__attr, int *__pshared));
int	_EXFUN(pthread_condattr_setpshared,
		(pthread_condattr_t *__attr, int __pshared));
 
/* Initializing and Destroying a Condition Variable, P1003.1c/Draft 10, p. 87 */
 
int	_EXFUN(pthread_cond_init,
	(pthread_cond_t *__cond, _CONST pthread_condattr_t *__attr));
int	_EXFUN(pthread_cond_destroy, (pthread_cond_t *__mutex));
 
/* This is used to statically initialize a pthread_cond_t. Example:
  
    pthread_cond_t cond = PTHREAD_COND_INITIALIZER;
 */
 
#define PTHREAD_COND_INITIALIZER  ((pthread_cond_t) 0xFFFFFFFF)
<<<<<<< HEAD
 
=======
#endif

>>>>>>> a79a2bd6
/* Broadcasting and Signaling a Condition, P1003.1c/Draft 10, p. 101 */
 
int	_EXFUN(pthread_cond_signal, (pthread_cond_t *__cond));
int	_EXFUN(pthread_cond_broadcast, (pthread_cond_t *__cond));
 
/* Waiting on a Condition, P1003.1c/Draft 10, p. 105 */
 
int	_EXFUN(pthread_cond_wait,
	(pthread_cond_t *__cond, pthread_mutex_t *__mutex));
 
int	_EXFUN(pthread_cond_timedwait,
		(pthread_cond_t *__cond, pthread_mutex_t *__mutex,
		_CONST struct timespec *__abstime));
 
#if defined(_POSIX_THREAD_PRIORITY_SCHEDULING)

/* Thread Creation Scheduling Attributes, P1003.1c/Draft 10, p. 120 */

int	_EXFUN(pthread_attr_setscope,
		(pthread_attr_t *__attr, int __contentionscope));
int	_EXFUN(pthread_attr_getscope,
	(_CONST pthread_attr_t *__attr, int *__contentionscope));
int	_EXFUN(pthread_attr_setinheritsched,
	(pthread_attr_t *__attr, int __inheritsched));
int	_EXFUN(pthread_attr_getinheritsched,
	(_CONST pthread_attr_t *__attr, int *__inheritsched));
int	_EXFUN(pthread_attr_setschedpolicy,
	(pthread_attr_t *__attr, int __policy));
int	_EXFUN(pthread_attr_getschedpolicy,
	(_CONST pthread_attr_t *__attr, int *__policy));

#endif /* defined(_POSIX_THREAD_PRIORITY_SCHEDULING) */

int	_EXFUN(pthread_attr_setschedparam,
	(pthread_attr_t *__attr, _CONST struct sched_param *__param));
int	_EXFUN(pthread_attr_getschedparam,
	(_CONST pthread_attr_t *__attr, struct sched_param *__param));

#if defined(_POSIX_THREAD_PRIORITY_SCHEDULING)

/* Dynamic Thread Scheduling Parameters Access, P1003.1c/Draft 10, p. 124 */

int	_EXFUN(pthread_getschedparam,
	(pthread_t __pthread, int *__policy, struct sched_param *__param));
int	_EXFUN(pthread_setschedparam,
	(pthread_t __pthread, int __policy, struct sched_param *__param));

#endif /* defined(_POSIX_THREAD_PRIORITY_SCHEDULING) */

#if defined(_POSIX_THREAD_PRIO_INHERIT) || defined(_POSIX_THREAD_PRIO_PROTECT)

/* Mutex Initialization Scheduling Attributes, P1003.1c/Draft 10, p. 128 */
 
int	_EXFUN(pthread_mutexattr_setprotocol,
	(pthread_mutexattr_t *__attr, int __protocol));
int	_EXFUN(pthread_mutexattr_getprotocol,
	(_CONST pthread_mutexattr_t *__attr, int *__protocol));
int	_EXFUN(pthread_mutexattr_setprioceiling,
	(pthread_mutexattr_t *__attr, int __prioceiling));
int	_EXFUN(pthread_mutexattr_getprioceiling,
	(_CONST pthread_mutexattr_t *__attr, int *__prioceiling));

#endif /* _POSIX_THREAD_PRIO_INHERIT || _POSIX_THREAD_PRIO_PROTECT */

#if defined(_POSIX_THREAD_PRIO_PROTECT)

/* Change the Priority Ceiling of a Mutex, P1003.1c/Draft 10, p. 131 */

int	_EXFUN(pthread_mutex_setprioceiling,
	(pthread_mutex_t *__mutex, int __prioceiling, int *__old_ceiling));
int	_EXFUN(pthread_mutex_getprioceiling,
	(pthread_mutex_t *__mutex, int *__prioceiling));

#endif /* _POSIX_THREAD_PRIO_PROTECT */

/* Thread Creation Attributes, P1003.1c/Draft 10, p, 140 */

int	_EXFUN(pthread_attr_init, (pthread_attr_t *__attr));
int	_EXFUN(pthread_attr_destroy, (pthread_attr_t *__attr));
int	_EXFUN(pthread_attr_setstack, (pthread_attr_t *attr,
	void *__stackaddr, size_t __stacksize));
int	_EXFUN(pthread_attr_getstack, (_CONST pthread_attr_t *attr,
	void **__stackaddr, size_t *__stacksize));
int	_EXFUN(pthread_attr_getstacksize,
	(_CONST pthread_attr_t *__attr, size_t *__stacksize));
int	_EXFUN(pthread_attr_setstacksize,
	(pthread_attr_t *__attr, size_t __stacksize));
int	_EXFUN(pthread_attr_getstackaddr,
	(_CONST pthread_attr_t *__attr, void **__stackaddr));
int	_EXFUN(pthread_attr_setstackaddr,
	(pthread_attr_t  *__attr, void *__stackaddr));
int	_EXFUN(pthread_attr_getdetachstate,
	(_CONST pthread_attr_t *__attr, int *__detachstate));
int	_EXFUN(pthread_attr_setdetachstate,
	(pthread_attr_t *__attr, int __detachstate));
int	_EXFUN(pthread_attr_getguardsize,
	(_CONST pthread_attr_t *__attr, size_t *__guardsize));
int	_EXFUN(pthread_attr_setguardsize,
	(pthread_attr_t *__attr, size_t __guardsize));

/* POSIX thread APIs beyond the POSIX standard but provided 
 * in GNU/Linux. They may be provided by other OSes for
 * compatibility.
 */
#if defined(__GNU_VISIBLE)
#if defined(__rtems__) 
int	_EXFUN(pthread_attr_setaffinity_np,
	(pthread_attr_t *__attr, size_t __cpusetsize, 
	const cpu_set_t *__cpuset));
int 	_EXFUN(pthread_attr_getaffinity_np,
	(const pthread_attr_t *__attr, size_t __cpusetsize,
	cpu_set_t *__cpuset));

int	_EXFUN(pthread_setaffinity_np,
	(pthread_t __id, size_t __cpusetsize, const cpu_set_t *__cpuset));
int	_EXFUN(pthread_getaffinity_np,
	(const pthread_t __id, size_t __cpusetsize, cpu_set_t *__cpuset));

int	_EXFUN(pthread_getattr_np,
	(pthread_t __id, pthread_attr_t *__attr));
#endif /* defined(__rtems__) */
#endif /* defined(__GNU_VISIBLE) */

/* Thread Creation, P1003.1c/Draft 10, p. 144 */

int	_EXFUN(pthread_create,
	(pthread_t *__pthread, _CONST pthread_attr_t  *__attr,
	void *(*__start_routine)( void * ), void *__arg));

/* Wait for Thread Termination, P1003.1c/Draft 10, p. 147 */

int	_EXFUN(pthread_join, (pthread_t __pthread, void **__value_ptr));

/* Detaching a Thread, P1003.1c/Draft 10, p. 149 */

int	_EXFUN(pthread_detach, (pthread_t __pthread));

/* Thread Termination, p1003.1c/Draft 10, p. 150 */

void	_EXFUN(pthread_exit, (void *__value_ptr));

/* Get Calling Thread's ID, p1003.1c/Draft 10, p. XXX */

pthread_t	_EXFUN(pthread_self, (void));

/* Compare Thread IDs, p1003.1c/Draft 10, p. 153 */

int	_EXFUN(pthread_equal, (pthread_t __t1, pthread_t __t2));

/* Dynamic Package Initialization */

/* This is used to statically initialize a pthread_once_t. Example:
  
    pthread_once_t once = PTHREAD_ONCE_INIT;
  
    NOTE:  This is named inconsistently -- it should be INITIALIZER.  */
 
#define PTHREAD_ONCE_INIT  { 1, 0 }  /* is initialized and not run */
 
int	_EXFUN(pthread_once,
	(pthread_once_t *__once_control, void (*__init_routine)(void)));

/* Thread-Specific Data Key Create, P1003.1c/Draft 10, p. 163 */

int	_EXFUN(pthread_key_create,
	(pthread_key_t *__key, void (*__destructor)( void * )));

/* Thread-Specific Data Management, P1003.1c/Draft 10, p. 165 */

int	_EXFUN(pthread_setspecific,
	(pthread_key_t __key, _CONST void *__value));
void *	_EXFUN(pthread_getspecific, (pthread_key_t __key));

/* Thread-Specific Data Key Deletion, P1003.1c/Draft 10, p. 167 */

int	_EXFUN(pthread_key_delete, (pthread_key_t __key));

/* Execution of a Thread, P1003.1c/Draft 10, p. 181 */

#define PTHREAD_CANCEL_ENABLE  0
#define PTHREAD_CANCEL_DISABLE 1

#define PTHREAD_CANCEL_DEFERRED 0
#define PTHREAD_CANCEL_ASYNCHRONOUS 1

#define PTHREAD_CANCELED ((void *) -1)

int	_EXFUN(pthread_cancel, (pthread_t __pthread));

/* Setting Cancelability State, P1003.1c/Draft 10, p. 183 */

int	_EXFUN(pthread_setcancelstate, (int __state, int *__oldstate));
int	_EXFUN(pthread_setcanceltype, (int __type, int *__oldtype));
void 	_EXFUN(pthread_testcancel, (void));

/* Establishing Cancellation Handlers, P1003.1c/Draft 10, p. 184 */

void	_EXFUN(_pthread_cleanup_push,
	(struct _pthread_cleanup_context *_context,
	void (*_routine)(void *), void *_arg));

void	_EXFUN(_pthread_cleanup_pop,
	(struct _pthread_cleanup_context *_context,
	int _execute));

/* It is intentional to open and close the scope in two different macros */
#define pthread_cleanup_push(_routine, _arg) \
  do { \
    struct _pthread_cleanup_context _pthread_clup_ctx; \
    _pthread_cleanup_push(&_pthread_clup_ctx, (_routine), (_arg))

#define pthread_cleanup_pop(_execute) \
    _pthread_cleanup_pop(&_pthread_clup_ctx, (_execute)); \
  } while (0)

#if defined(_GNU_SOURCE)
void	_EXFUN(_pthread_cleanup_push_defer,
	(struct _pthread_cleanup_context *_context,
	void (*_routine)(void *), void *_arg));

void	_EXFUN(_pthread_cleanup_pop_restore,
	(struct _pthread_cleanup_context *_context,
	int _execute));

/* It is intentional to open and close the scope in two different macros */
#define pthread_cleanup_push_defer_np(_routine, _arg) \
  do { \
    struct _pthread_cleanup_context _pthread_clup_ctx; \
    _pthread_cleanup_push_defer(&_pthread_clup_ctx, (_routine), (_arg))

#define pthread_cleanup_pop_restore_np(_execute) \
    _pthread_cleanup_pop_restore(&_pthread_clup_ctx, (_execute)); \
  } while (0)
#endif /* defined(_GNU_SOURCE) */

#if defined(_POSIX_THREAD_CPUTIME)
 
/* Accessing a Thread CPU-time Clock, P1003.4b/D8, p. 58 */
 
int	_EXFUN(pthread_getcpuclockid,
	(pthread_t __pthread_id, clockid_t *__clock_id));
 
#endif /* defined(_POSIX_THREAD_CPUTIME) */


#endif /* defined(_POSIX_THREADS) */

#if defined(_POSIX_BARRIERS)

int	_EXFUN(pthread_barrierattr_init, (pthread_barrierattr_t *__attr));
int	_EXFUN(pthread_barrierattr_destroy, (pthread_barrierattr_t *__attr));
int	_EXFUN(pthread_barrierattr_getpshared,
	(_CONST pthread_barrierattr_t *__attr, int *__pshared));
int	_EXFUN(pthread_barrierattr_setpshared,
	(pthread_barrierattr_t *__attr, int __pshared));

#define PTHREAD_BARRIER_SERIAL_THREAD -1

int	_EXFUN(pthread_barrier_init,
	(pthread_barrier_t *__barrier,
	_CONST pthread_barrierattr_t *__attr, unsigned __count));
int	_EXFUN(pthread_barrier_destroy, (pthread_barrier_t *__barrier));
int	_EXFUN(pthread_barrier_wait,(pthread_barrier_t *__barrier));

#endif /* defined(_POSIX_BARRIERS) */

#if defined(_POSIX_SPIN_LOCKS)

int	_EXFUN(pthread_spin_init,
	(pthread_spinlock_t *__spinlock, int __pshared));
int	_EXFUN(pthread_spin_destroy, (pthread_spinlock_t *__spinlock));
int	_EXFUN(pthread_spin_lock, (pthread_spinlock_t *__spinlock));
int	_EXFUN(pthread_spin_trylock, (pthread_spinlock_t *__spinlock));
int	_EXFUN(pthread_spin_unlock, (pthread_spinlock_t *__spinlock));

#endif /* defined(_POSIX_SPIN_LOCKS) */

#if defined(_POSIX_READER_WRITER_LOCKS)

/* This is used to statically initialize a pthread_rwlock_t. Example:
  
    pthread_mutex_t mutex = PTHREAD_RWLOCK_INITIALIZER;
 */

#define PTHREAD_RWLOCK_INITIALIZER  ((pthread_rwlock_t) 0xFFFFFFFF)

int	_EXFUN(pthread_rwlockattr_init, (pthread_rwlockattr_t *__attr));
int	_EXFUN(pthread_rwlockattr_destroy, (pthread_rwlockattr_t *__attr));
int	_EXFUN(pthread_rwlockattr_getpshared,
	(_CONST pthread_rwlockattr_t *__attr, int *__pshared));
int	_EXFUN(pthread_rwlockattr_setpshared,
	(pthread_rwlockattr_t *__attr, int __pshared));

int	_EXFUN(pthread_rwlock_init,
	(pthread_rwlock_t *__rwlock, _CONST pthread_rwlockattr_t *__attr));
int	_EXFUN(pthread_rwlock_destroy, (pthread_rwlock_t *__rwlock));
int	_EXFUN(pthread_rwlock_rdlock,(pthread_rwlock_t *__rwlock));
int	_EXFUN(pthread_rwlock_tryrdlock,(pthread_rwlock_t *__rwlock));
int	_EXFUN(pthread_rwlock_timedrdlock,
        (pthread_rwlock_t *__rwlock, _CONST struct timespec *__abstime));
int	_EXFUN(pthread_rwlock_unlock,(pthread_rwlock_t *__rwlock));
int	_EXFUN(pthread_rwlock_wrlock,(pthread_rwlock_t *__rwlock));
int	_EXFUN(pthread_rwlock_trywrlock,(pthread_rwlock_t *__rwlock));
int	_EXFUN(pthread_rwlock_timedwrlock,
        (pthread_rwlock_t *__rwlock, _CONST struct timespec *__abstime));

#endif /* defined(_POSIX_READER_WRITER_LOCKS) */


#ifdef __cplusplus
}
#endif

#endif
/* end of include file */<|MERGE_RESOLUTION|>--- conflicted
+++ resolved
@@ -44,7 +44,7 @@
 /* Register Fork Handlers */
 int	_EXFUN(pthread_atfork,(void (*prepare)(void), void (*parent)(void),
                    void (*child)(void)));
-          
+
 /* Mutex Initialization Attributes, P1003.1c/Draft 10, p. 81 */
 
 int	_EXFUN(pthread_mutexattr_init, (pthread_mutexattr_t *__attr));
@@ -72,7 +72,7 @@
 int	_EXFUN(pthread_mutex_destroy, (pthread_mutex_t *__mutex));
 
 /* This is used to statically initialize a pthread_mutex_t. Example:
-  
+
     pthread_mutex_t mutex = PTHREAD_MUTEX_INITIALIZER;
  */
 
@@ -95,46 +95,42 @@
 #endif /* _POSIX_TIMEOUTS */
 
 /* Condition Variable Initialization Attributes, P1003.1c/Draft 10, p. 96 */
- 
+
 int	_EXFUN(pthread_condattr_init, (pthread_condattr_t *__attr));
 int	_EXFUN(pthread_condattr_destroy, (pthread_condattr_t *__attr));
 int	_EXFUN(pthread_condattr_getpshared,
 		(_CONST pthread_condattr_t *__attr, int *__pshared));
 int	_EXFUN(pthread_condattr_setpshared,
 		(pthread_condattr_t *__attr, int __pshared));
- 
+
 /* Initializing and Destroying a Condition Variable, P1003.1c/Draft 10, p. 87 */
- 
+
 int	_EXFUN(pthread_cond_init,
 	(pthread_cond_t *__cond, _CONST pthread_condattr_t *__attr));
 int	_EXFUN(pthread_cond_destroy, (pthread_cond_t *__mutex));
- 
+
 /* This is used to statically initialize a pthread_cond_t. Example:
-  
+
     pthread_cond_t cond = PTHREAD_COND_INITIALIZER;
  */
- 
+
 #define PTHREAD_COND_INITIALIZER  ((pthread_cond_t) 0xFFFFFFFF)
-<<<<<<< HEAD
- 
-=======
-#endif
-
->>>>>>> a79a2bd6
+#endif
+
 /* Broadcasting and Signaling a Condition, P1003.1c/Draft 10, p. 101 */
- 
+
 int	_EXFUN(pthread_cond_signal, (pthread_cond_t *__cond));
 int	_EXFUN(pthread_cond_broadcast, (pthread_cond_t *__cond));
- 
+
 /* Waiting on a Condition, P1003.1c/Draft 10, p. 105 */
- 
+
 int	_EXFUN(pthread_cond_wait,
 	(pthread_cond_t *__cond, pthread_mutex_t *__mutex));
- 
+
 int	_EXFUN(pthread_cond_timedwait,
 		(pthread_cond_t *__cond, pthread_mutex_t *__mutex,
 		_CONST struct timespec *__abstime));
- 
+
 #if defined(_POSIX_THREAD_PRIORITY_SCHEDULING)
 
 /* Thread Creation Scheduling Attributes, P1003.1c/Draft 10, p. 120 */
@@ -173,7 +169,7 @@
 #if defined(_POSIX_THREAD_PRIO_INHERIT) || defined(_POSIX_THREAD_PRIO_PROTECT)
 
 /* Mutex Initialization Scheduling Attributes, P1003.1c/Draft 10, p. 128 */
- 
+
 int	_EXFUN(pthread_mutexattr_setprotocol,
 	(pthread_mutexattr_t *__attr, int __protocol));
 int	_EXFUN(pthread_mutexattr_getprotocol,
@@ -221,14 +217,14 @@
 int	_EXFUN(pthread_attr_setguardsize,
 	(pthread_attr_t *__attr, size_t __guardsize));
 
-/* POSIX thread APIs beyond the POSIX standard but provided 
+/* POSIX thread APIs beyond the POSIX standard but provided
  * in GNU/Linux. They may be provided by other OSes for
  * compatibility.
  */
 #if defined(__GNU_VISIBLE)
-#if defined(__rtems__) 
+#if defined(__rtems__)
 int	_EXFUN(pthread_attr_setaffinity_np,
-	(pthread_attr_t *__attr, size_t __cpusetsize, 
+	(pthread_attr_t *__attr, size_t __cpusetsize,
 	const cpu_set_t *__cpuset));
 int 	_EXFUN(pthread_attr_getaffinity_np,
 	(const pthread_attr_t *__attr, size_t __cpusetsize,
@@ -273,13 +269,13 @@
 /* Dynamic Package Initialization */
 
 /* This is used to statically initialize a pthread_once_t. Example:
-  
+
     pthread_once_t once = PTHREAD_ONCE_INIT;
-  
+
     NOTE:  This is named inconsistently -- it should be INITIALIZER.  */
- 
+
 #define PTHREAD_ONCE_INIT  { 1, 0 }  /* is initialized and not run */
- 
+
 int	_EXFUN(pthread_once,
 	(pthread_once_t *__once_control, void (*__init_routine)(void)));
 
@@ -357,12 +353,12 @@
 #endif /* defined(_GNU_SOURCE) */
 
 #if defined(_POSIX_THREAD_CPUTIME)
- 
+
 /* Accessing a Thread CPU-time Clock, P1003.4b/D8, p. 58 */
- 
+
 int	_EXFUN(pthread_getcpuclockid,
 	(pthread_t __pthread_id, clockid_t *__clock_id));
- 
+
 #endif /* defined(_POSIX_THREAD_CPUTIME) */
 
 
@@ -401,7 +397,7 @@
 #if defined(_POSIX_READER_WRITER_LOCKS)
 
 /* This is used to statically initialize a pthread_rwlock_t. Example:
-  
+
     pthread_mutex_t mutex = PTHREAD_RWLOCK_INITIALIZER;
  */
 
