set(afr_ports_dir "${CMAKE_CURRENT_LIST_DIR}/ports")
set(board_demos_dir "${CMAKE_CURRENT_LIST_DIR}/aws_demos")
set(board_tests_dir "${CMAKE_CURRENT_LIST_DIR}/aws_tests")
if(AFR_IS_TESTING)
    set(board_dir "${board_tests_dir}")
else()
    set(board_dir "${board_demos_dir}")
endif()

# -------------------------------------------------------------------------------------------------
# Amazon FreeRTOS Console metadata
# -------------------------------------------------------------------------------------------------

afr_set_board_metadata(ID "Windows-Simulator")
afr_set_board_metadata(DISPLAY_NAME "Windows Simulator")
afr_set_board_metadata(DESCRIPTION "Simulation environment for a generic IoT device")
afr_set_board_metadata(VENDOR_NAME "Simulator")
afr_set_board_metadata(FAMILY_NAME "Simulator")
afr_set_board_metadata(CODE_SIGNER "AmazonFreeRTOS-Default")
afr_set_board_metadata(SUPPORTED_IDE "VisualStudio")
afr_set_board_metadata(RECOMMENDED_IDE "VisualStudio")
afr_set_board_metadata(IDE_VisualStudio_NAME "Visual Studio")
afr_set_board_metadata(IDE_VisualStudio_COMPILER "MSVC")
afr_set_board_metadata(IS_ACTIVE "TRUE")

afr_set_board_metadata(IDE_VisualStudio_PROJECT_LOCATION "${AFR_ROOT_DIR}/projects/pc/windows/visual_studio/aws_demos")
afr_set_board_metadata(AWS_DEMOS_CONFIG_FILES_LOCATION "${CMAKE_CURRENT_LIST_DIR}/aws_demos/config_files")

# -------------------------------------------------------------------------------------------------
# Compiler settings
# -------------------------------------------------------------------------------------------------
afr_mcu_port(compiler)

target_compile_definitions(
    AFR::compiler::mcu_port
    INTERFACE
        __free_rtos__
        _CONSOLE
        _CRT_SECURE_NO_WARNINGS
)

target_compile_options(
    AFR::compiler::mcu_port
    INTERFACE "/MP" "/wd4210" "/wd4127" "/wd4244" "/wd4310"
)

# -------------------------------------------------------------------------------------------------
# Amazon FreeRTOS portable layers
# -------------------------------------------------------------------------------------------------
# Normally the portable layer for kernel should be vendor's driver code.
afr_mcu_port(kernel)
target_sources(
    AFR::kernel::mcu_port
    INTERFACE
        "${AFR_KERNEL_DIR}/portable/MSVC-MingW/port.c"
        "${AFR_KERNEL_DIR}/portable/MSVC-MingW/portmacro.h"
        "${AFR_KERNEL_DIR}/portable/MemMang/heap_4.c"
)
target_include_directories(
    AFR::kernel::mcu_port
    INTERFACE
        "${AFR_KERNEL_DIR}/portable/MSVC-MingW"
        "${board_dir}/config_files"
        "${board_dir}/application_code"
        # Need aws_clientcredential.h
        "$<IF:${AFR_IS_TESTING},${AFR_TESTS_DIR},${AFR_DEMOS_DIR}>/include"
)
target_link_libraries(
    AFR::kernel::mcu_port
    INTERFACE
        3rdparty::tracealyzer_recorder
)

# POSIX
afr_mcu_port(posix)
target_sources(
    AFR::posix::mcu_port
    INTERFACE "${afr_ports_dir}/posix/FreeRTOS_POSIX_portable.h"
)
target_include_directories(
    AFR::posix::mcu_port
    INTERFACE "${afr_ports_dir}/posix"
)
target_link_libraries(
    AFR::posix::mcu_port
    INTERFACE AFR::freertos_plus_posix
)

# PKCS11
afr_mcu_port(pkcs11_implementation DEPENDS AFR::pkcs11_mbedtls)
target_sources(
    AFR::pkcs11_implementation::mcu_port
    INTERFACE
<<<<<<< HEAD
        "${afr_ports_dir}/pkcs11_implementation/aws_pkcs11_pal.c"
=======
        "${afr_ports_dir}/pkcs11/iot_pkcs11_pal.c"
>>>>>>> 8181756b
)

# FreeRTOS Plus TCP
afr_mcu_port(freertos_plus_tcp)
target_sources(
    AFR::freertos_plus_tcp::mcu_port
    INTERFACE
        "${AFR_MODULES_FREERTOS_PLUS_DIR}/standard/freertos_plus_tcp/source/portable/BufferManagement/BufferAllocation_2.c"
        "${AFR_MODULES_FREERTOS_PLUS_DIR}/standard/freertos_plus_tcp/source/portable/NetworkInterface/WinPCap/NetworkInterface.c"
)
target_include_directories(
    AFR::freertos_plus_tcp::mcu_port
    INTERFACE
        "${AFR_MODULES_FREERTOS_PLUS_DIR}/standard/freertos_plus_tcp/source/portable/Compiler/MSVC"
)
target_link_libraries(
    AFR::freertos_plus_tcp::mcu_port
    INTERFACE 3rdparty::win_pcap
)

# Secure sockets
afr_mcu_port(secure_sockets)
target_link_libraries(
    AFR::secure_sockets::mcu_port
    INTERFACE AFR::secure_sockets_freertos_plus_tcp
)

# OTA
afr_mcu_port(ota)
target_sources(
    AFR::ota::mcu_port
    INTERFACE "${afr_ports_dir}/ota/aws_ota_pal.c"
)
target_link_libraries(
    AFR::ota::mcu_port
    INTERFACE AFR::crypto
)

# -------------------------------------------------------------------------------------------------
# Amazon FreeRTOS demos and tests
# -------------------------------------------------------------------------------------------------
# TODO, remove network manager src.
afr_glob_src(network_manager_src DIRECTORY "${AFR_DEMOS_DIR}/network_manager")
afr_glob_src(config_files DIRECTORY "${board_dir}/config_files")

# Build an OTA test that only builds on Windows.
afr_module_sources(
    test_ota
    INTERFACE
        "${AFR_MODULES_FREERTOS_PLUS_DIR}/aws/ota/test/aws_test_ota_cbor.c"
)

if(AFR_IS_TESTING)
    set(exe_target aws_tests)
else()
    set(exe_target aws_demos)
    set(extra_src ${network_manager_src})
endif()

add_executable(
    ${exe_target}
    "${board_dir}/application_code/main.c"
    "${board_demos_dir}/application_code/aws_demo_logging.c"
    "${board_demos_dir}/application_code/aws_demo_logging.h"
    "${board_demos_dir}/application_code/aws_entropy_hardware_poll.c"
    "${board_demos_dir}/application_code/aws_run-time-stats-utils.c"
    ${extra_src}
)
target_include_directories(
    ${exe_target}
    PRIVATE
        "${board_demos_dir}/application_code"
)
target_link_libraries(
    ${exe_target}
    PRIVATE
        AFR::freertos_plus_tcp
        AFR::utils
        AFR::dev_mode_key_provisioning
)<|MERGE_RESOLUTION|>--- conflicted
+++ resolved
@@ -91,11 +91,7 @@
 target_sources(
     AFR::pkcs11_implementation::mcu_port
     INTERFACE
-<<<<<<< HEAD
-        "${afr_ports_dir}/pkcs11_implementation/aws_pkcs11_pal.c"
-=======
         "${afr_ports_dir}/pkcs11/iot_pkcs11_pal.c"
->>>>>>> 8181756b
 )
 
 # FreeRTOS Plus TCP
